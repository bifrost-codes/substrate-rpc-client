// Copyright 2019 Liebi Technologies.
// This file is part of Bifrost.

// Bifrost is free software: you can redistribute it and/or modify
// it under the terms of the GNU General Public License as published by
// the Free Software Foundation, either version 3 of the License, or
// (at your option) any later version.

// Bifrost is distributed in the hope that it will be useful,
// but WITHOUT ANY WARRANTY; without even the implied warranty of
// MERCHANTABILITY or FITNESS FOR A PARTICULAR PURPOSE.  See the
// GNU General Public License for more details.

// You should have received a copy of the GNU General Public License
// along with Bifrost.  If not, see <http://www.gnu.org/licenses/>.

#![cfg_attr(not(feature = "std"), no_std)]

use rstd::prelude::*;

#[cfg(feature = "std")]
use std::sync::mpsc::channel;
#[cfg(feature = "std")]
use std::sync::mpsc::Sender as ThreadOut;

use codec::{Decode, Encode};

#[cfg(feature = "std")]
#[macro_use]
pub extern crate log;

use metadata::RuntimeMetadataPrefixed;
use primitives::H256 as Hash;
use primitives::crypto::Pair;

#[cfg(feature = "std")]
use websocket::ClientBuilder;
#[cfg(feature = "std")]
use ws::Result as WsResult;

#[cfg(feature = "std")]
use node_metadata::NodeMetadata;
<<<<<<< HEAD
use sp_core::{crypto::Pair, H256 as Hash};
use primitive_types::U256;
use sp_std::prelude::*;
use sp_version::RuntimeVersion;
=======
>>>>>>> b1cd17fb

#[cfg(feature = "std")]
use rpc::json_req;

#[cfg(feature = "std")]
use utils::*;

use primitive_types::U256;
use runtime_version::RuntimeVersion;

#[macro_use]
pub mod extrinsic;
#[cfg(feature = "std")]
pub mod node_metadata;

#[cfg(feature = "std")]
pub mod utils;
#[cfg(feature = "std")]
pub mod rpc;

<<<<<<< HEAD
pub use extrinsic::xt_primitives::AccountId;
pub use sp_core;
pub use keyring;
=======
use runtime_primitives::{AccountId32, MultiSignature};
>>>>>>> b1cd17fb

#[cfg(feature = "std")]
#[derive(Clone)]
pub struct Api<P>
    where
        P: Pair,
        MultiSignature: From<P::Signature>,
{
    url: String,
    pub signer: Option<P>,
    pub genesis_hash: Hash,
    pub metadata: NodeMetadata,
    pub sp_version: RuntimeVersion,
}

#[cfg(feature = "std")]
impl<P> Api<P>
    where
        P: Pair,
        MultiSignature: From<P::Signature>,
{
    pub fn new(url: String) -> Self {
        let genesis_hash = Self::_get_genesis_hash(url.clone());
        info!("Got genesis hash: {:?}", genesis_hash);

        let meta = Self::_get_metadata(url.clone());
        let metadata = node_metadata::parse_metadata(&meta);
        info!("Metadata: {:?}", metadata);

<<<<<<< HEAD
        let sp_version = Self::_get_runtime_version(url.clone());
=======
        let runtime_version = Self::_get_runtime_version(url.clone());
        info!("Runtime Version: {:?}", runtime_version);
>>>>>>> b1cd17fb

        Self {
            url,
            signer: None,
            genesis_hash,
            metadata,
            sp_version,
        }
    }

    pub fn set_signer(mut self, signer: P) -> Self {
        self.signer = Some(signer);
        self
    }

    fn _get_genesis_hash(url: String) -> Hash {
        let jsonreq = json_req::chain_get_block_hash();
        let genesis_hash_str = Self::_get_request(url, jsonreq.to_string())
            .expect("Fetching genesis hash from node failed");
        hexstr_to_hash(genesis_hash_str).unwrap()
    }

    fn _get_runtime_version(url: String) -> RuntimeVersion {
        let jsonreq = json_req::state_get_runtime_version();
        let version_str = Self::_get_request(url, jsonreq.to_string()).unwrap(); //expect("Fetching runtime version from node failed");
        debug!("got the following runtime version (raw): {}", version_str);
        serde_json::from_str(&version_str).unwrap()
    }

    fn _get_metadata(url: String) -> RuntimeMetadataPrefixed {
        let jsonreq = json_req::state_get_metadata();
        let metadata_str = Self::_get_request(url, jsonreq.to_string()).unwrap();

        let _unhex = hexstr_to_vec(metadata_str).unwrap();
        let mut _om = _unhex.as_slice();
        RuntimeMetadataPrefixed::decode(&mut _om).unwrap()
    }

    fn _get_nonce(url: String, signer: [u8; 32]) -> u32 {
        let result_str = Self::_get_storage(
            url,
            "System",
            "AccountNonce",
            Some(signer.encode()),
        )
            .unwrap();
        let nonce = hexstr_to_u256(result_str).unwrap_or(U256::from_little_endian(&[0, 0, 0, 0]));
        nonce.low_u32()
    }

    fn _get_storage(
        url: String,
        module: &str,
        storage_key_name: &str,
        param: Option<Vec<u8>>,
    ) -> WsResult<String> {
        let keyhash = storage_key_hash(module, storage_key_name, param);
        debug!("with storage key: {}", keyhash);
        let jsonreq = json_req::state_get_storage(&keyhash);
        Self::_get_request(url, jsonreq.to_string())
    }

    fn _get_storage_double_map(
        url: String,
        module: &str,
        storage_key_name: &str,
        first: Vec<u8>,
        second: Vec<u8>
    ) -> WsResult<String> {
        let keyhash = storage_key_hash_double_map(module, storage_key_name, first, second);
        debug!("with storage key: {}", keyhash);
        let jsonreq = json_req::state_get_storage(&keyhash);
        Self::_get_request(url, jsonreq.to_string())
    }

    // low level access
    fn _get_request(url: String, jsonreq: String) -> WsResult<String> {
        let (result_in, result_out) = channel();
        rpc::get(url, jsonreq.clone(), result_in.clone());

        Ok(result_out.recv().unwrap())
    }

    pub fn get_metadata(&self) -> RuntimeMetadataPrefixed {
        Self::_get_metadata(self.url.clone())
    }

    pub fn get_spec_version(&self) -> u32 {
        Self::_get_runtime_version(self.url.clone()).spec_version
    }

    pub fn get_genesis_hash(&self) -> Hash {
        Self::_get_genesis_hash(self.url.clone())
    }

    pub fn get_nonce(&self) -> Result<u32, &str> {
        match &self.signer {
            Some(key) => {
                let mut arr: [u8; 32] = Default::default();
                arr.clone_from_slice(key.to_owned().public().as_ref());
                Ok(Self::_get_nonce(self.url.clone(), arr))
            },
            None => Err("Can't get nonce when no signer is set"),
        }
    }

    pub fn get_free_balance(&self, address: &AccountId32) -> U256 {
        let id: &[u8; 32] = address.as_ref();
        let result_str = self
            .get_storage("Balances", "FreeBalance", Some(id.to_owned().encode()))
            .unwrap();
        hexstr_to_u256(result_str).unwrap()
    }

    pub fn get_request(&self, jsonreq: String) -> WsResult<String> {
        Self::_get_request(self.url.clone(), jsonreq)
    }

    pub fn get_storage(
        &self,
        storage_prefix: &str,
        storage_key_name: &str,
        param: Option<Vec<u8>>,
    ) -> WsResult<String> {
        Self::_get_storage(self.url.clone(), storage_prefix, storage_key_name, param)
    }

    pub fn get_storage_double_map(
        &self,
        storage_prefix: &str,
        storage_key_name: &str,
        first: Vec<u8>,
        second: Vec<u8>,
    ) -> WsResult<String> {
        Self::_get_storage_double_map(self.url.clone(), storage_prefix, storage_key_name,
                                      first, second)
    }

    pub fn send_extrinsic(&self, xthex_prefixed: String) -> WsResult<Hash> {
        debug!("sending extrinsic: {:?}", xthex_prefixed);

        let jsonreq = json_req::author_submit_and_watch_extrinsic(&xthex_prefixed).to_string();

        let (result_in, result_out) = channel();
        rpc::send_extrinsic_and_wait_until_finalized(
            self.url.clone(),
            jsonreq.clone(),
            result_in.clone(),
        );

        Ok(hexstr_to_hash(result_out.recv().unwrap()).unwrap())
    }

    pub fn subscribe_events(&self, sender: ThreadOut<String>) {
        debug!("subscribing to events");
        let key = storage_key_hash("System", "Events", None);
        let jsonreq = json_req::state_subscribe_storage(&key).to_string();

        rpc::start_event_subscriber(self.url.clone(), jsonreq.clone(), sender.clone());
    }
}


#[cfg(feature = "std")]
pub fn is_online(ws_addr: &str) -> websocket::WebSocketResult<bool> {
    let mut client = ClientBuilder::new(&ws_addr).unwrap();
    let client = client.connect(None)?;
    let _ = client.shutdown()?;
    Ok(true)
}<|MERGE_RESOLUTION|>--- conflicted
+++ resolved
@@ -15,65 +15,44 @@
 // along with Bifrost.  If not, see <http://www.gnu.org/licenses/>.
 
 #![cfg_attr(not(feature = "std"), no_std)]
-
-use rstd::prelude::*;
+#[cfg(feature = "std")]
+#[macro_use] extern crate log;
 
 #[cfg(feature = "std")]
 use std::sync::mpsc::channel;
 #[cfg(feature = "std")]
 use std::sync::mpsc::Sender as ThreadOut;
 
-use codec::{Decode, Encode};
-
-#[cfg(feature = "std")]
-#[macro_use]
-pub extern crate log;
-
+pub use codec::{Decode, Encode};
 use metadata::RuntimeMetadataPrefixed;
-use primitives::H256 as Hash;
-use primitives::crypto::Pair;
-
-#[cfg(feature = "std")]
-use websocket::ClientBuilder;
-#[cfg(feature = "std")]
-use ws::Result as WsResult;
-
 #[cfg(feature = "std")]
 use node_metadata::NodeMetadata;
-<<<<<<< HEAD
 use sp_core::{crypto::Pair, H256 as Hash};
 use primitive_types::U256;
 use sp_std::prelude::*;
 use sp_version::RuntimeVersion;
-=======
->>>>>>> b1cd17fb
-
+#[cfg(feature = "std")]
+use websocket::ClientBuilder;
+#[cfg(feature = "std")]
+use ws::Result as WsResult;
 #[cfg(feature = "std")]
 use rpc::json_req;
 
 #[cfg(feature = "std")]
 use utils::*;
-
-use primitive_types::U256;
-use runtime_version::RuntimeVersion;
 
 #[macro_use]
 pub mod extrinsic;
 #[cfg(feature = "std")]
 pub mod node_metadata;
-
+#[cfg(feature = "std")]
+pub mod rpc;
 #[cfg(feature = "std")]
 pub mod utils;
-#[cfg(feature = "std")]
-pub mod rpc;
-
-<<<<<<< HEAD
-pub use extrinsic::xt_primitives::AccountId;
+
 pub use sp_core;
 pub use keyring;
-=======
-use runtime_primitives::{AccountId32, MultiSignature};
->>>>>>> b1cd17fb
+use sp_runtime::{AccountId32, MultiSignature};
 
 #[cfg(feature = "std")]
 #[derive(Clone)]
@@ -103,12 +82,8 @@
         let metadata = node_metadata::parse_metadata(&meta);
         info!("Metadata: {:?}", metadata);
 
-<<<<<<< HEAD
         let sp_version = Self::_get_runtime_version(url.clone());
-=======
-        let runtime_version = Self::_get_runtime_version(url.clone());
-        info!("Runtime Version: {:?}", runtime_version);
->>>>>>> b1cd17fb
+	    info!("Runtime Version: {:?}", sp_version);
 
         Self {
             url,
@@ -153,8 +128,7 @@
             "System",
             "AccountNonce",
             Some(signer.encode()),
-        )
-            .unwrap();
+        ).unwrap();
         let nonce = hexstr_to_u256(result_str).unwrap_or(U256::from_little_endian(&[0, 0, 0, 0]));
         nonce.low_u32()
     }
